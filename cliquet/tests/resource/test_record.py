import mock
from pyramid import httpexceptions

from cliquet.resource import BaseResource
from cliquet.errors import ERRORS
from cliquet.tests.resource import BaseTest


class GetTest(BaseTest):
    def test_get_record_returns_all_fields(self):
        record = self.collection.create_record({'field': 'value'})
        self.resource.record_id = record['id']
        result = self.resource.get()['data']
        self.assertIn(self.resource.collection.id_field, result)
        self.assertIn(self.resource.collection.modified_field, result)
        self.assertIn('field', result)


class PutTest(BaseTest):
    def setUp(self):
        super(PutTest, self).setUp()
        self.record = self.collection.create_record({'field': 'old'})
        self.resource.record_id = self.record['id']

<<<<<<< HEAD
    def test_replace_record_returns_updated_fields(self):
        self.resource.request.validated = {'data': {'field': 'new'}}

=======
    def test_returns_201_if_created(self):
        self.resource.record_id = self.resource.collection.id_generator()
        self.resource.request.validated = {'data': {'field': 'new'}}
        self.resource.put()
        self.assertEqual(self.last_response.status_code, 201)

    def test_replace_record_returns_updated_fields(self):
        self.resource.request.validated = {'data': {'field': 'new'}}
>>>>>>> b2d73931
        result = self.resource.put()['data']
        self.assertEqual(self.record['id'], result['id'])
        self.assertNotEqual(self.record['last_modified'],
                            result['last_modified'])
        self.assertNotEqual(self.record['field'], 'new')

    def test_cannot_replace_with_different_id(self):
        self.resource.request.validated = {'data': {'id': 'abc'}}
        self.assertRaises(httpexceptions.HTTPBadRequest, self.resource.put)

    def test_last_modified_is_overwritten_on_replace(self):
        self.resource.request.validated = {'data': {'last_modified': 123}}
        result = self.resource.put()['data']
        self.assertNotEqual(result['last_modified'], 123)


class DeleteTest(BaseTest):
    def test_delete_record_returns_last_timestamp(self):
        record = {'field': 'value'}
        record = self.collection.create_record(record).copy()
        self.resource.record_id = record['id']
        result = self.resource.delete()['data']
        self.assertNotEqual(result['last_modified'], record['last_modified'])

    def test_delete_record_returns_stripped_record(self):
        record = self.collection.create_record({'field': 'value'})
        self.resource.record_id = record['id']
        result = self.resource.delete()['data']
        self.assertEqual(result['id'], record['id'])
        self.assertNotIn('field', result)
        self.assertIn('last_modified', result)


class PatchTest(BaseTest):
    def setUp(self):
        super(PatchTest, self).setUp()
        self.stored = self.collection.create_record({})
        self.resource.record_id = self.stored['id']
        self.resource.request.json = {'data': {'some': 'change'}}
        self.resource.mapping.typ.unknown = 'preserve'
        self.result = self.resource.patch()['data']

    def test_modify_record_updates_timestamp(self):
        before = self.stored['last_modified']
        after = self.result['last_modified']
        self.assertNotEquals(after, before)

    def test_patch_record_returns_updated_fields(self):
        self.assertEquals(self.stored['id'], self.result['id'])
        self.assertEquals(self.result['some'], 'change')

    def test_record_timestamp_is_not_updated_if_none_for_missing_field(self):
        self.resource.request.json = {'data': {'plop': None}}
        result = self.resource.patch()['data']
        self.assertEquals(self.result['last_modified'],
                          result['last_modified'])

    def test_record_timestamp_is_not_updated_if_no_field_changed(self):
        self.resource.request.json = {'data': {'some': 'change'}}
        result = self.resource.patch()['data']
        self.assertEquals(self.result['last_modified'],
                          result['last_modified'])

    def test_collection_timestamp_is_not_updated_if_no_field_changed(self):
        self.resource.request.json = {'data': {'some': 'change'}}
        self.resource.patch()
        self.resource = BaseResource(self.get_request())
        self.resource.collection_get()['data']
        last_modified = self.last_response.headers['Last-Modified']
        self.assertEquals(self.result['last_modified'], int(last_modified))

    def test_timestamp_is_not_updated_if_no_change_after_preprocessed(self):
        with mock.patch.object(self.resource, 'process_record') as mocked:
            mocked.return_value = self.result
            self.resource.request.json = {'data': {'some': 'plop'}}
            result = self.resource.patch()['data']
            self.assertEquals(self.result['last_modified'],
                              result['last_modified'])

    def test_returns_changed_fields_among_provided_if_behaviour_is_diff(self):
        self.resource.request.json = {'data': {'unread': True, 'position': 10}}
        self.resource.request.headers['Response-Behavior'] = 'diff'
        with mock.patch.object(self.resource.collection, 'update_record',
                               return_value={'unread': True, 'position': 0}):
            result = self.resource.patch()['data']
        self.assertDictEqual(result, {'position': 0})

    def test_returns_changed_fields_if_behaviour_is_light(self):
        self.resource.request.json = {'data': {'unread': True, 'position': 10}}
        self.resource.request.headers['Response-Behavior'] = 'light'
        with mock.patch.object(self.resource.collection, 'update_record',
                               return_value={'unread': True, 'position': 0}):
            result = self.resource.patch()['data']
        self.assertDictEqual(result, {'unread': True, 'position': 0})


class UnknownRecordTest(BaseTest):
    def setUp(self):
        super(UnknownRecordTest, self).setUp()
        self.unknown_id = '1cea99eb-5e3d-44ad-a53a-2fb68473b538'
        self.resource.record_id = self.unknown_id
        self.resource.request.validated = {'data': {'field': 'new'}}

    def test_get_record_unknown_raises_404(self):
        self.assertRaises(httpexceptions.HTTPNotFound, self.resource.get)

    def test_modify_record_unknown_raises_404(self):
        self.assertRaises(httpexceptions.HTTPNotFound, self.resource.patch)

    def test_replace_record_unknown_creates_it(self):
        self.resource.put()
        self.collection.get_record(self.unknown_id)

    def test_delete_record_unknown_raises_404(self):
        self.assertRaises(httpexceptions.HTTPNotFound, self.resource.delete)


class InvalidIdTest(BaseTest):
    def setUp(self):
        super(InvalidIdTest, self).setUp()
        self.resource.record_id = 'a*b'

    def test_get_with_invalid_id_raises_400(self):
        self.assertRaises(httpexceptions.HTTPBadRequest, self.resource.get)

    def test_patch_with_invalid_id_raises_400(self):
        self.assertRaises(httpexceptions.HTTPBadRequest, self.resource.patch)

    def test_put_with_invalid_id_raises_400(self):
        self.assertRaises(httpexceptions.HTTPBadRequest, self.resource.put)

    def test_delete_with_invalid_id_raises_400(self):
        self.assertRaises(httpexceptions.HTTPBadRequest, self.resource.delete)


class ReadonlyFieldsTest(BaseTest):
    def setUp(self):
        super(ReadonlyFieldsTest, self).setUp()
        self.stored = self.collection.create_record({'age': 32})
        self.resource.mapping.Options.readonly_fields = ('age',)
        self.resource.record_id = self.stored['id']

    def assertReadonlyError(self, field):
        error = None
        try:
            self.resource.patch()
        except httpexceptions.HTTPBadRequest as e:
            error = e
        self.assertEqual(error.json, {
            'errno': ERRORS.INVALID_PARAMETERS,
            'message': 'Cannot modify {0}'.format(field),
            'code': 400,
            'error': 'Invalid parameters',
            'details': [{'description': 'Cannot modify age',
                         'location': 'body',
                         'name': 'age'}]})

    def test_can_specify_readonly_fields_if_not_changed(self):
        self.resource.request.json = {'data': {'age': self.stored['age']}}
        self.resource.patch()  # not raising

    def test_cannot_modify_readonly_field(self):
        self.resource.request.json = {'data': {'age': 16}}
        self.assertReadonlyError('age')<|MERGE_RESOLUTION|>--- conflicted
+++ resolved
@@ -22,11 +22,6 @@
         self.record = self.collection.create_record({'field': 'old'})
         self.resource.record_id = self.record['id']
 
-<<<<<<< HEAD
-    def test_replace_record_returns_updated_fields(self):
-        self.resource.request.validated = {'data': {'field': 'new'}}
-
-=======
     def test_returns_201_if_created(self):
         self.resource.record_id = self.resource.collection.id_generator()
         self.resource.request.validated = {'data': {'field': 'new'}}
@@ -35,7 +30,6 @@
 
     def test_replace_record_returns_updated_fields(self):
         self.resource.request.validated = {'data': {'field': 'new'}}
->>>>>>> b2d73931
         result = self.resource.put()['data']
         self.assertEqual(self.record['id'], result['id'])
         self.assertNotEqual(self.record['last_modified'],
