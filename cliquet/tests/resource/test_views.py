import mock
import webtest
import uuid
from pyramid import testing

import cliquet
from cliquet.storage import exceptions as storage_exceptions
from cliquet.errors import ERRORS
from cliquet.tests.support import unittest, get_request_class, USER_PRINCIPAL


MINIMALIST_RECORD = {'name': 'Champignon'}


class BaseWebTest(unittest.TestCase):
    authorization_policy = 'cliquet.tests.support.AllowAuthorizationPolicy'
    collection_url = '/mushrooms'

    def __init__(self, *args, **kwargs):
        super(BaseWebTest, self).__init__(*args, **kwargs)
        self.config = testing.setUp()

        self.config.add_settings({
            'cliquet.storage_backend': 'cliquet.storage.memory',
            'cliquet.project_version': '0.0.1',
            'cliquet.project_name': 'cliquet',
            'cliquet.project_docs': 'https://cliquet.rtfd.org/',
            'multiauth.authorization_policy': self.authorization_policy
        })

        cliquet.initialize(self.config)
        self.config.scan("cliquet.tests.testapp.views")

        self.app = webtest.TestApp(self.config.make_wsgi_app())
        self.app.RequestClass = get_request_class(self.config.route_prefix)
        self.item_url = '/mushrooms/{id}'
        self.principal = USER_PRINCIPAL

        self.headers = {
            'Content-Type': 'application/json',
            'Authorization': 'Basic bWF0OjE='
        }

    def tearDown(self):
        self.app.app.registry.permission.flush()

    def get_item_url(self, id=None):
        """Return the URL of the item using self.item_url."""
        if id is None:
            id = self.record['id']
        return self.collection_url + '/' + str(id)


class AuthzAuthnTest(BaseWebTest):
    authorization_policy = 'cliquet.authorization.AuthorizationPolicy'

    def add_permission(self, object_id, permission):
        self.app.app.registry.permission.add_principal_to_ace(
            object_id, permission, self.principal)


class ProtectedResourcePermissionTest(AuthzAuthnTest):
    # Protected resource.
    collection_url = '/toadstools'

    def setUp(self):
        self.add_permission(self.collection_url, 'toadstool:create')

    def test_permissions_are_associated_to_object_uri_without_prefix(self):
        body = {'data': MINIMALIST_RECORD,
                'permissions': {'read': ['group:readers']}}
        resp = self.app.post_json(self.collection_url, body,
                                  headers=self.headers)
        object_uri = '/toadstools/%s' % resp.json['data']['id']
        backend = self.app.app.registry.permission
        stored_perms = backend.object_permission_principals(object_uri, 'read')
        self.assertEqual(stored_perms, {'group:readers'})

    def test_permissions_are_not_modified_if_not_specified(self):
        body = {'data': MINIMALIST_RECORD,
                'permissions': {'read': ['group:readers']}}
        resp = self.app.post_json(self.collection_url, body,
                                  headers=self.headers)
        object_uri = self.get_item_url(resp.json['data']['id'])
        body.pop('permissions')

        self.add_permission(object_uri, 'write')
        resp = self.app.put_json(object_uri, body, headers=self.headers)
        self.assertEqual(resp.json['permissions']['read'], ['group:readers'])


class CollectionAuthzGrantedTest(AuthzAuthnTest):
    def test_collection_get_is_granted_when_authorized(self):
        self.add_permission(self.collection_url, 'read')
        self.app.get(self.collection_url, headers=self.headers, status=200)

    def test_collection_post_is_granted_when_authorized(self):
        self.add_permission(self.collection_url, 'mushroom:create')
        self.app.post_json(self.collection_url, {'data': MINIMALIST_RECORD},
                           headers=self.headers, status=201)

    def test_collection_delete_is_granted_when_authorized(self):
        self.add_permission(self.collection_url, 'write')
        self.app.delete(self.collection_url, headers=self.headers, status=200)


class CollectionAuthzDeniedTest(AuthzAuthnTest):
    def test_views_require_authentication(self):
        self.app.get(self.collection_url, status=401)

        body = {'data': MINIMALIST_RECORD}
        self.app.post_json(self.collection_url, body, status=401)

<<<<<<< HEAD
        url = self.get_item_url('abc')
        self.app.get(url, status=401)
        self.app.patch_json(url, body, status=401)
        self.app.delete(url, status=401)
=======
    def test_collection_get_is_denied_when_not_authorized(self):
        self.app.get(self.collection_url, headers=self.headers, status=403)

    def test_collection_post_is_denied_when_not_authorized(self):
        self.app.post_json(self.collection_url, {'data': MINIMALIST_RECORD},
                           headers=self.headers, status=403)

    def test_collection_delete_is_denied_when_not_authorized(self):
        self.app.delete(self.collection_url, headers=self.headers, status=403)


class RecordAuthzGrantedTest(AuthzAuthnTest):
    def setUp(self):
        super(RecordAuthzGrantedTest, self).setUp()
        self.add_permission(self.collection_url, 'mushroom:create')
>>>>>>> b2d73931

        resp = self.app.post_json(self.collection_url,
                                  {'data': MINIMALIST_RECORD},
                                  headers=self.headers)
        self.record = resp.json['data']
        self.record_url = self.get_item_url()
        self.unknown_record_url = self.get_item_url(uuid.uuid4())

    def test_record_get_is_granted_when_authorized(self):
        self.add_permission(self.record_url, 'read')
        self.app.get(self.record_url, headers=self.headers, status=200)

    def test_record_patch_is_granted_when_authorized(self):
        self.add_permission(self.record_url, 'write')
        self.app.patch_json(self.record_url, {'data': MINIMALIST_RECORD},
                            headers=self.headers, status=200)

    def test_record_delete_is_granted_when_authorized(self):
        self.add_permission(self.record_url, 'write')
        self.app.delete(self.record_url, headers=self.headers, status=200)

    def test_record_put_on_existing_record_is_granted_when_authorized(self):
        self.add_permission(self.record_url, 'write')
        self.app.put_json(self.record_url, {'data': MINIMALIST_RECORD},
                          headers=self.headers, status=200)

    def test_record_put_on_unexisting_record_is_granted_when_authorized(self):
        self.add_permission(self.collection_url, 'mushroom:create')
        self.app.put_json(self.unknown_record_url, {'data': MINIMALIST_RECORD},
                          headers=self.headers, status=201)


class RecordAuthzDeniedTest(AuthzAuthnTest):
    def setUp(self):
        super(RecordAuthzDeniedTest, self).setUp()
        self.app.app.registry.permission.add_principal_to_ace(
            self.collection_url, 'mushroom:create', self.principal)

        body = {'data': MINIMALIST_RECORD}
        resp = self.app.post_json(self.collection_url,
<<<<<<< HEAD
                                  body)
        self.assertEqual(permission_required(), 'readwrite')

        url = self.item_url.format(id=resp.json['data']['id'])
        self.app.get(url)
        self.assertEqual(permission_required(), 'readonly')
=======
                                  {'data': MINIMALIST_RECORD},
                                  headers=self.headers)
        self.record = resp.json['data']
        self.record_url = self.get_item_url()
        self.unknown_record_url = self.get_item_url(uuid.uuid4())

    def test_views_require_authentication(self):
        url = self.get_item_url('abc')
        self.app.get(url, status=401)
        self.app.patch_json(url, {'data': MINIMALIST_RECORD}, status=401)
        self.app.delete(url, status=401)

    def test_record_get_is_denied_when_not_authorized(self):
        self.app.get(self.record_url, headers=self.headers, status=403)
>>>>>>> b2d73931

    def test_record_patch_is_denied_when_not_authorized(self):
        self.app.patch_json(self.record_url, {'data': MINIMALIST_RECORD},
                            headers=self.headers, status=403)

    def test_record_put_is_denied_when_not_authorized(self):
        self.app.put_json(self.record_url, {'data': MINIMALIST_RECORD},
                          headers=self.headers, status=403)

    def test_record_delete_is_denied_when_not_authorized(self):
        self.app.delete(self.record_url, headers=self.headers, status=403)

    def test_record_put_on_unexisting_record_is_rejected_if_write_perm(self):
        object_id = self.collection_url
        self.app.app.registry.permission.remove_principal_from_ace(
            object_id, 'mushroom:create', self.principal)  # Was added in setUp

        self.app.app.registry.permission.add_principal_to_ace(
            object_id, 'write', self.principal)
        self.app.put_json(self.unknown_record_url, {'data': MINIMALIST_RECORD},
                          headers=self.headers, status=403)


class InvalidRecordTest(BaseWebTest):
    def setUp(self):
        super(InvalidRecordTest, self).setUp()
        body = {'data': MINIMALIST_RECORD}
        resp = self.app.post_json(self.collection_url,
                                  body,
                                  headers=self.headers)
        self.record = resp.json['data']

        self.invalid_record = {'data': {'name': 42}}

    def test_invalid_record_returns_json_formatted_error(self):
        resp = self.app.post_json(self.collection_url,
                                  self.invalid_record,
                                  headers=self.headers,
                                  status=400)
        # XXX: weird resp.json['message']
        self.assertDictEqual(resp.json, {
            'errno': ERRORS.INVALID_PARAMETERS,
            'message': "data.name in body: 42 is not a string: {'name': ''}",
            'code': 400,
            'error': 'Invalid parameters',
            'details': [{'description': "42 is not a string: {'name': ''}",
                         'location': 'body',
                         'name': 'data.name'}]})

    def test_empty_body_returns_400(self):
        resp = self.app.post(self.collection_url,
                             '',
                             headers=self.headers,
                             status=400)
        self.assertEqual(resp.json['message'], 'data is missing')

    def test_unknown_attribute_returns_400(self):
        resp = self.app.post(self.collection_url,
                             '{"data": {"name": "ML"}, "datta": {}}',
                             headers=self.headers,
                             status=400)
        self.assertEqual(resp.json['message'], 'datta is not allowed')

    def test_create_invalid_record_returns_400(self):
        self.app.post_json(self.collection_url,
                           self.invalid_record,
                           headers=self.headers,
                           status=400)

    def test_modify_with_invalid_record_returns_400(self):
        self.app.patch_json(self.get_item_url(),
                            self.invalid_record,
                            headers=self.headers,
                            status=400)

    def test_replace_with_invalid_record_returns_400(self):
        self.app.put_json(self.get_item_url(),
                          self.invalid_record,
                          headers=self.headers,
                          status=400)


class IgnoredFieldsTest(BaseWebTest):
    def setUp(self):
        super(IgnoredFieldsTest, self).setUp()
        body = {'data': MINIMALIST_RECORD}
        resp = self.app.post_json(self.collection_url,
                                  body,
                                  headers=self.headers)
        self.record = resp.json['data']

    def test_id_is_not_validated_and_overwritten(self):
        record = MINIMALIST_RECORD.copy()
        record['id'] = 3.14
        body = {'data': record}
        resp = self.app.post_json(self.collection_url,
                                  body,
                                  headers=self.headers)
        self.assertNotEqual(resp.json['data']['id'], 3.14)

    def test_last_modified_is_not_validated_and_overwritten(self):
        record = MINIMALIST_RECORD.copy()
        record['last_modified'] = 'abc'
        body = {'data': record}
        resp = self.app.post_json(self.collection_url,
                                  body,
                                  headers=self.headers)
        self.assertNotEqual(resp.json['data']['last_modified'], 'abc')

    def test_modify_works_with_invalid_last_modified(self):
        body = {'data': {'last_modified': 'abc'}}
        resp = self.app.patch_json(self.get_item_url(),
                                   body,
                                   headers=self.headers)
        self.assertNotEqual(resp.json['data']['last_modified'], 'abc')

    def test_replace_works_with_invalid_last_modified(self):
        record = MINIMALIST_RECORD.copy()
        record['last_modified'] = 'abc'
        body = {'data': record}
        resp = self.app.put_json(self.get_item_url(),
                                 body,
                                 headers=self.headers)
        self.assertNotEqual(resp.json['data']['last_modified'], 'abc')


class InvalidBodyTest(BaseWebTest):
    def __init__(self, *args, **kwargs):
        super(InvalidBodyTest, self).__init__(*args, **kwargs)
        self.invalid_body = "{'foo>}"

    def setUp(self):
        super(InvalidBodyTest, self).setUp()
        body = {'data': MINIMALIST_RECORD}
        resp = self.app.post_json(self.collection_url,
                                  body,
                                  headers=self.headers)
        self.record = resp.json['data']

    def test_invalid_body_returns_json_formatted_error(self):
        resp = self.app.post(self.collection_url,
                             self.invalid_body,
                             headers=self.headers,
                             status=400)
        error_msg = ("Invalid JSON request body: Expecting property name"
                     " enclosed in double quotes: line 1 column 2 (char 1)")
        self.assertDictEqual(resp.json, {
            'errno': ERRORS.INVALID_PARAMETERS,
            'message': "body: %s" % error_msg,
            'code': 400,
            'error': 'Invalid parameters',
            'details': [
                {'description': error_msg,
                 'location': 'body',
                 'name': None},
                {'description': 'data is missing',
                 'location': 'body',
                 'name': 'data'}]})

    def test_create_invalid_body_returns_400(self):
        self.app.post(self.collection_url,
                      self.invalid_body,
                      headers=self.headers,
                      status=400)

    def test_modify_with_invalid_body_returns_400(self):
        self.app.patch(self.get_item_url(),
                       self.invalid_body,
                       headers=self.headers,
                       status=400)

    def test_replace_with_invalid_body_returns_400(self):
        self.app.put(self.get_item_url(),
                     self.invalid_body,
                     headers=self.headers,
                     status=400)

    def test_invalid_uft8_returns_400(self):
        body = '{"foo": "\\u0d1"}'
        resp = self.app.post(self.collection_url,
                             body,
                             headers=self.headers,
                             status=400)
        self.assertIn('escape sequence', resp.json['message'])

    def test_modify_with_invalid_uft8_returns_400(self):
        body = '{"foo": "\\u0d1"}'
        resp = self.app.patch(self.get_item_url(),
                              body,
                              headers=self.headers,
                              status=400)
        self.assertIn('escape sequence', resp.json['message'])

    def test_modify_with_empty_returns_400(self):
        resp = self.app.patch(self.get_item_url(),
                              '',
                              headers=self.headers,
                              status=400)
        self.assertIn('Empty body', resp.json['message'])


class InvalidPermissionsTest(BaseWebTest):
    def setUp(self):
        super(InvalidPermissionsTest, self).setUp()
        body = {'data': MINIMALIST_RECORD}
        resp = self.app.post_json(self.collection_url,
                                  body,
                                  headers=self.headers)
        self.record = resp.json['data']
        self.invalid_body = {'data': MINIMALIST_RECORD,
                             'permissions': {'read': 'book'}}

    def test_create_invalid_body_returns_400(self):
        self.app.post_json(self.collection_url,
                           self.invalid_body,
                           headers=self.headers,
                           status=400)

    def test_invalid_body_returns_json_formatted_error(self):
        resp = self.app.post_json(self.collection_url,
                                  self.invalid_body,
                                  headers=self.headers,
                                  status=400)
        self.assertDictEqual(resp.json, {
            'errno': ERRORS.INVALID_PARAMETERS,
            'message': 'permissions.read in body: "book" is not iterable',
            'code': 400,
            'error': 'Invalid parameters',
            'details': [
                {'description': '"book" is not iterable',
                 'location': 'body',
                 'name': 'permissions.read'}]})


class ConflictErrorsTest(BaseWebTest):
    def setUp(self):
        super(ConflictErrorsTest, self).setUp()

        body = {'data': MINIMALIST_RECORD}
        resp = self.app.post_json(self.collection_url,
                                  body,
                                  headers=self.headers)
        self.record = resp.json['data']

        def unicity_failure(*args, **kwargs):
            raise storage_exceptions.UnicityError('city', {'id': 42})

        for operation in ('create', 'update'):
            patch = mock.patch.object(self.config.registry.storage, operation,
                                      side_effect=unicity_failure)
            patch.start()

    def test_post_returns_200_with_existing_record(self):
        body = {'data': MINIMALIST_RECORD}
        resp = self.app.post_json(self.collection_url,
                                  body,
                                  headers=self.headers)
        self.assertEqual(resp.json['data'], {'id': 42})

    def test_put_returns_409(self):
        body = {'data': MINIMALIST_RECORD}
        self.app.put_json(self.get_item_url(),
                          body,
                          headers=self.headers,
                          status=409)

    def test_patch_returns_409(self):
        body = {'data': {'name': 'Psylo'}}
        self.app.patch_json(self.get_item_url(),
                            body,
                            headers=self.headers,
                            status=409)

    def test_409_error_gives_detail_about_field_and_record(self):
        body = {'data': MINIMALIST_RECORD}
        resp = self.app.put_json(self.get_item_url(),
                                 body,
                                 headers=self.headers,
                                 status=409)
        self.assertEqual(resp.json['message'],
                         'Conflict of field city on record 42')
        self.assertEqual(resp.json['details']['field'], 'city')
        self.assertEqual(resp.json['details']['existing'], {'id': 42})


class StorageErrorTest(BaseWebTest):
    def __init__(self, *args, **kwargs):
        super(StorageErrorTest, self).__init__(*args, **kwargs)
        self.error = storage_exceptions.BackendError(ValueError())
        self.storage_error_patcher = mock.patch(
            'cliquet.storage.memory.Memory.create',
            side_effect=self.error)

    def test_backend_errors_are_served_as_503(self):
        body = {'data': MINIMALIST_RECORD}
        with self.storage_error_patcher:
            self.app.post_json(self.collection_url,
                               body,
                               headers=self.headers,
                               status=503)

    def test_backend_errors_original_error_is_logged(self):
        body = {'data': MINIMALIST_RECORD}
        with mock.patch('cliquet.views.errors.logger.critical') as mocked:
            with self.storage_error_patcher:
                self.app.post_json(self.collection_url,
                                   body,
                                   headers=self.headers,
                                   status=503)
                self.assertTrue(mocked.called)
                self.assertEqual(type(mocked.call_args[0][0]), ValueError)


class PaginationNextURLTest(BaseWebTest):
    """Extra tests for `cliquet.tests.resource.test_pagination`
    """

    def setUp(self):
        super(PaginationNextURLTest, self).setUp()
        body = {'data': MINIMALIST_RECORD}
        self.app.post_json(self.collection_url,
                           body,
                           headers=self.headers)
        self.app.post_json(self.collection_url,
                           body,
                           headers=self.headers)

    def test_next_page_url_has_got_port_number_if_different_than_80(self):
        resp = self.app.get(self.collection_url + '?_limit=1',
                            extra_environ={'HTTP_HOST': 'localhost:8000'},
                            headers=self.headers)
        self.assertIn(':8000', resp.headers['Next-Page'])

    def test_next_page_url_has_not_port_number_if_80(self):
        resp = self.app.get(self.collection_url + '?_limit=1',
                            extra_environ={'HTTP_HOST': 'localhost:80'},
                            headers=self.headers)
        self.assertNotIn(':80', resp.headers['Next-Page'])

    def test_next_page_url_relies_on_pyramid_url_system(self):
        resp = self.app.get(self.collection_url + '?_limit=1',
                            extra_environ={'wsgi.url_scheme': 'https'},
                            headers=self.headers)
        self.assertIn('https://', resp.headers['Next-Page'])

    def test_next_page_url_relies_on_headers_information(self):
        headers = self.headers.copy()
        headers['Host'] = 'https://server.name:443'
        resp = self.app.get(self.collection_url + '?_limit=1',
                            headers=headers)
        self.assertIn('https://server.name:443', resp.headers['Next-Page'])<|MERGE_RESOLUTION|>--- conflicted
+++ resolved
@@ -111,12 +111,6 @@
         body = {'data': MINIMALIST_RECORD}
         self.app.post_json(self.collection_url, body, status=401)
 
-<<<<<<< HEAD
-        url = self.get_item_url('abc')
-        self.app.get(url, status=401)
-        self.app.patch_json(url, body, status=401)
-        self.app.delete(url, status=401)
-=======
     def test_collection_get_is_denied_when_not_authorized(self):
         self.app.get(self.collection_url, headers=self.headers, status=403)
 
@@ -132,7 +126,6 @@
     def setUp(self):
         super(RecordAuthzGrantedTest, self).setUp()
         self.add_permission(self.collection_url, 'mushroom:create')
->>>>>>> b2d73931
 
         resp = self.app.post_json(self.collection_url,
                                   {'data': MINIMALIST_RECORD},
@@ -171,16 +164,7 @@
         self.app.app.registry.permission.add_principal_to_ace(
             self.collection_url, 'mushroom:create', self.principal)
 
-        body = {'data': MINIMALIST_RECORD}
-        resp = self.app.post_json(self.collection_url,
-<<<<<<< HEAD
-                                  body)
-        self.assertEqual(permission_required(), 'readwrite')
-
-        url = self.item_url.format(id=resp.json['data']['id'])
-        self.app.get(url)
-        self.assertEqual(permission_required(), 'readonly')
-=======
+        resp = self.app.post_json(self.collection_url,
                                   {'data': MINIMALIST_RECORD},
                                   headers=self.headers)
         self.record = resp.json['data']
@@ -195,7 +179,6 @@
 
     def test_record_get_is_denied_when_not_authorized(self):
         self.app.get(self.record_url, headers=self.headers, status=403)
->>>>>>> b2d73931
 
     def test_record_patch_is_denied_when_not_authorized(self):
         self.app.patch_json(self.record_url, {'data': MINIMALIST_RECORD},
