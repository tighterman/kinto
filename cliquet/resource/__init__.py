--- conflicted
+++ resolved
@@ -224,12 +224,9 @@
         headers = self.request.response.headers
         filters = self._extract_filters()
         limit = self._extract_limit()
-<<<<<<< HEAD
         sorting = self._extract_sorting(limit)
-=======
         partial_fields = self._extract_fields()
 
->>>>>>> ad996b8a
         filter_fields = [f.field for f in filters]
         include_deleted = self.model.modified_field in filter_fields
 
